--- conflicted
+++ resolved
@@ -32,51 +32,6 @@
     
     Skills are loaded dynamically based on user requests.
     """
-    
-<<<<<<< HEAD
-=======
-    def get_system_prompt(self, context: Dict[str, Any] = None) -> str:
-        """Build system prompt dynamically from YAML config"""
-        config = self.agent_config
-        ctx = context or {}
-        
-        allow_auto_nav = ctx.get('allow_auto_navigation', False)
-        current_page = ctx.get('current_page', '/')
-        
-        # Tools from YAML
-        tools_list = '\n'.join(f"- `{skill}`" for skill in config['skills'])
-        
-        # Sub-agents from YAML
-        subagents_section = ""
-        if config.get('subagents_info'):
-            lines = []
-            for sa in config['subagents_info']:
-                delegate_str = ', '.join(sa['delegate_for']) if sa['delegate_for'] else 'general tasks'
-                extra_skills = [s for s in sa['skills'] if s not in config['skills']][:5]
-                extra_str = f" (has: {', '.join(extra_skills)})" if extra_skills else ""
-                lines.append(f"- **{sa['nickname']}** (`{sa['id']}`): {sa['description']} | For: {delegate_str}{extra_str}")
-            subagents_section = "\n".join(lines)
-        
-        return f"""You are {config['nickname']}, {config['specialty']}.
-
-Platform: {config['platform']} | Auto-nav: {str(allow_auto_nav).lower()} | Page: {current_page}
-
-## Tools
-{tools_list}
-
-## Sub-Agents
-{subagents_section if subagents_section else "None"}
-
-## Delegation Priority (CHECK IN ORDER)
-1. **Execute/Run/Script/Deployment** → ALWAYS DELEGATE TO qa-execution-manager (ignore platform like "mobile/web/tv" in prompt)
-2. **Create/Generate testcase/requirement** → DELEGATE TO qa-design-manager
-3. **Navigation tree building/exploration** → Match platform (mobile/web/stb manager)
-4. **Read-only queries** → Use your own tools
-
-When delegating: Say ONLY `DELEGATE TO [agent_id]` (no explanation).
-Max 2 sentences. Be direct."""
-
->>>>>>> c856ac23
     def __init__(self, api_key: Optional[str] = None, user_identifier: Optional[str] = None, agent_id: Optional[str] = None):
         self.logger = logging.getLogger(__name__)
         self.user_identifier = user_identifier
@@ -453,98 +408,6 @@
         if response_text:
             session.add_message("assistant", response_text, agent=self.nickname)
         
-<<<<<<< HEAD
-=======
-        # Check for delegation request (use original response_text for parsing)
-        delegate_identifier = self._parse_delegation(response_text)
-        print(f"[AGENT DEBUG] {self.nickname} delegation parsed: {delegate_identifier}")
-        
-        if not delegate_identifier:
-            # No delegation - we're done
-            print(f"[AGENT DEBUG] {self.nickname} NO DELEGATION - finishing")
-            if LANGFUSE_ENABLED:
-                flush()
-            if not _is_delegated:
-                print(f"[AGENT DEBUG] {self.nickname} yielding SESSION_ENDED (root)")
-                yield AgentEvent(type=EventType.SESSION_ENDED, agent=self.nickname, content="Done")
-            else:
-                print(f"[AGENT DEBUG] {self.nickname} NOT yielding SESSION_ENDED (delegated)")
-            return
-        
-        # Resolve identifier (could be ID or nickname) to agent ID
-        delegate_to = self._resolve_agent_id(delegate_identifier)
-        
-        if not delegate_to:
-            # Agent not found (neither ID nor nickname matched)
-            print(f"[AGENT DEBUG] ERROR: Could not resolve '{delegate_identifier}' to any subagent")
-            yield AgentEvent(type=EventType.ERROR, agent=self.nickname, content=f"Cannot delegate to '{delegate_identifier}' - agent not found")
-            if not _is_delegated:
-                yield AgentEvent(type=EventType.SESSION_ENDED, agent=self.nickname, content="Done")
-            return
-        
-        print(f"[AGENT DEBUG] {self.nickname} resolved '{delegate_identifier}' to agent ID '{delegate_to}'")
-        
-        # Get info for display
-        delegate_info = self._get_subagent_info(delegate_to)
-        print(f"[AGENT DEBUG] {self.nickname} DELEGATING to {delegate_info['nickname']} ({delegate_to})")
-        
-        # Validate delegate is in our YAML config (should always pass after resolution, but double-check)
-        if delegate_to not in self.agent_config['subagents']:
-            print(f"[AGENT DEBUG] ERROR: {delegate_to} not in subagents {self.agent_config['subagents']}")
-            yield AgentEvent(type=EventType.ERROR, agent=self.nickname, content=f"Cannot delegate to '{delegate_info['nickname']}' - not in my subagents")
-            if not _is_delegated:
-                yield AgentEvent(type=EventType.SESSION_ENDED, agent=self.nickname, content="Done")
-            return
-        
-        # Get delegated manager
-        delegated_manager = self._get_delegated_manager(delegate_to)
-        if not delegated_manager:
-            print(f"[AGENT DEBUG] ERROR: Failed to load delegated manager {delegate_to}")
-            yield AgentEvent(type=EventType.ERROR, agent=self.nickname, content=f"Failed to load {delegate_info['nickname']}")
-            if not _is_delegated:
-                yield AgentEvent(type=EventType.SESSION_ENDED, agent=self.nickname, content="Done")
-            return
-        
-        session.active_agent = delegate_to
-        
-        print(f"[AGENT DEBUG] {self.nickname} yielding AGENT_DELEGATED")
-        yield AgentEvent(type=EventType.AGENT_DELEGATED, agent=self.nickname, content=f"→ {delegated_manager.nickname}")
-        print(f"[AGENT DEBUG] {self.nickname} yielding AGENT_STARTED for {delegated_manager.nickname}")
-        yield AgentEvent(type=EventType.AGENT_STARTED, agent=delegated_manager.nickname, content="")
-        
-        # Run delegated manager with original message (pass _is_delegated=True)
-        print(f"[AGENT DEBUG] {self.nickname} calling {delegated_manager.nickname}.process_message()")
-        try:
-            event_count = 0
-            async for event in delegated_manager.process_message(message, session, _is_delegated=True):
-                event_count += 1
-                if session.cancelled:
-                    print(f"[AGENT DEBUG] Session cancelled! (session_id={session.id})")
-                    print(f"[AGENT DEBUG] Event #{event_count} from {delegated_manager.nickname} triggered cancellation check")
-                    yield AgentEvent(type=EventType.ERROR, agent=self.nickname, content="🛑 Stopped by user.")
-                    session.reset_cancellation()
-                    return
-                
-                # Forward all events from delegated manager
-                print(f"[AGENT DEBUG] {self.nickname} forwarding event #{event_count} from {delegated_manager.nickname}: type={event.type}")
-                yield event
-            print(f"[AGENT DEBUG] {self.nickname} finished receiving events from {delegated_manager.nickname}, total={event_count}")
-        except Exception as e:
-            print(f"[AGENT DEBUG] ERROR in delegated manager: {e}")
-            self.logger.error(f"[{self.nickname}] Error in delegated manager {delegated_manager.nickname}: {e}", exc_info=True)
-            if isinstance(e, anthropic.InternalServerError):
-                rid = getattr(e, "request_id", None) or getattr(getattr(e, "body", {}), "get", lambda *_: None)("request_id")
-                msg = f"Anthropic 500 Internal Server Error (request_id={rid or 'unknown'}). This may be transient or quota-related."
-                yield AgentEvent(type=EventType.ERROR, agent=delegated_manager.nickname, content=msg, error=str(e))
-            else:
-                yield AgentEvent(type=EventType.ERROR, agent=delegated_manager.nickname, content=f"Error: {str(e)}", error=str(e))
-        
-        print(f"[AGENT DEBUG] {self.nickname} yielding AGENT_COMPLETED for {delegated_manager.nickname}")
-        yield AgentEvent(type=EventType.AGENT_COMPLETED, agent=delegated_manager.nickname, content=f"{delegated_manager.nickname} completed")
-        
-        session.active_agent = None
-        
->>>>>>> c856ac23
         if LANGFUSE_ENABLED:
             flush()
         
